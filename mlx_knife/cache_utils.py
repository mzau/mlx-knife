# mlx_knife/cache_utils.py

import datetime
import json
import os
import shutil
import sys
from pathlib import Path

DEFAULT_CACHE_ROOT = Path.home() / ".cache/huggingface"
CACHE_ROOT = Path(os.environ.get("HF_HOME", DEFAULT_CACHE_ROOT))
MODEL_CACHE = CACHE_ROOT / "hub"

<<<<<<< HEAD
DEFAULT_CACHE = Path.home() / ".cache/huggingface/hub"
if "HF_HOME" in os.environ:
    MODEL_CACHE = Path(os.environ["HF_HOME"]) / "hub"
else:
    MODEL_CACHE = DEFAULT_CACHE
=======
# Global variable to track if warning was shown
_legacy_warning_shown = False

# Check for models in legacy location and warn user
_legacy_models = list(CACHE_ROOT.glob("models--*"))
_is_test_env = "test_cache" in str(CACHE_ROOT) or "PYTEST_CURRENT_TEST" in os.environ
if _legacy_models and not _legacy_warning_shown and not _is_test_env:
    print(f"\n⚠️  Found {len(_legacy_models)} models in legacy location: {CACHE_ROOT}")
    print(f"   Please move them to: {MODEL_CACHE}")
    print(f"   Command: mv {CACHE_ROOT}/models--* {MODEL_CACHE}/")
    print("   This warning will appear until models are moved.\n")
    _legacy_warning_shown = True
>>>>>>> cbd25c65


def hf_to_cache_dir(hf_name: str) -> str:
    if hf_name.startswith("models--"):
        return hf_name
    if "/" in hf_name:
        org, model = hf_name.split("/", 1)
        return f"models--{org}--{model}"
    else:
        return f"models--{hf_name}"

def cache_dir_to_hf(cache_name: str) -> str:
    if cache_name.startswith("models--"):
        remaining = cache_name[len("models--"):]
        if "--" in remaining:
            parts = remaining.split("--", 1)
            return f"{parts[0]}/{parts[1]}"
        else:
            return remaining
    return cache_name

def expand_model_name(model_name):
    if "/" in model_name:
        return model_name
    mlx_candidate = f"mlx-community/{model_name}"
    mlx_cache_dir = MODEL_CACHE / hf_to_cache_dir(mlx_candidate)
    if mlx_cache_dir.exists():
        return mlx_candidate
    common_mlx_patterns = [
        "Llama-", "Qwen", "Mistral", "Phi-", "Mixtral", "phi-", "deepseek"
    ]
    for pattern in common_mlx_patterns:
        if pattern in model_name:
            return f"mlx-community/{model_name}"
    return model_name

def find_matching_models(pattern):
    """Find models that match a partial pattern. Returns a list of (model_dir, hf_name) tuples."""
    all_models = [d for d in MODEL_CACHE.iterdir() if d.name.startswith("models--")]
    matches = []
    
    for model_dir in all_models:
        hf_name = cache_dir_to_hf(model_dir.name)
        # Check if the pattern appears in the model name (case insensitive)
        if pattern.lower() in hf_name.lower():
            matches.append((model_dir, hf_name))
    
    return matches

def resolve_single_model(model_spec):
    """
    Resolve a model spec to a single model, supporting fuzzy matching.
    Returns (model_path, model_name, commit_hash) or (None, None, None) if failed.
    Prints appropriate error messages for ambiguous matches.
    """
    # Parse the model spec (handles @commit_hash syntax)
    model_name, commit_hash = parse_model_spec(model_spec)
    
    # Try exact match first
    base_cache_dir = MODEL_CACHE / hf_to_cache_dir(model_name)
    if base_cache_dir.exists():
        return get_model_path(model_spec)
    
    # Extract the base name (without @commit_hash) for fuzzy matching
    base_spec = model_spec.split('@')[0] if '@' in model_spec else model_spec
    
    # Try fuzzy matching
    matches = find_matching_models(base_spec)
    
    if not matches:
        print(f"No models found matching '{base_spec}'!")
        return None, None, None
    elif len(matches) == 1:
        # Unambiguous match - use the found model with the original commit hash (if any)
        found_model_dir, found_hf_name = matches[0]
        if commit_hash:
            resolved_spec = f"{found_hf_name}@{commit_hash}"
        else:
            resolved_spec = found_hf_name
        return get_model_path(resolved_spec)
    else:
        # Multiple matches - show error with suggestions
        print(f"Multiple models match '{base_spec}'. Please be more specific:")
        for _, hf_name in sorted(matches, key=lambda x: x[1]):
            print(f"  {hf_name}")
        return None, None, None

def get_model_path(model_spec):
    model_name, commit_hash = parse_model_spec(model_spec)
    base_cache_dir = MODEL_CACHE / hf_to_cache_dir(model_name)
    if not base_cache_dir.exists():
        return None, model_name, commit_hash
    if commit_hash:
        hash_dir = base_cache_dir / "snapshots" / commit_hash
        if hash_dir.exists():
            return hash_dir, model_name, commit_hash
        else:
            return None, model_name, commit_hash
    snapshots_dir = base_cache_dir / "snapshots"
    if snapshots_dir.exists():
        snapshots = [d for d in snapshots_dir.iterdir() if d.is_dir()]
        if snapshots:
            latest = max(snapshots, key=lambda x: x.stat().st_mtime)
            return latest, model_name, latest.name
    # Return base_cache_dir for corrupted models so rm_model can handle them
    return base_cache_dir, model_name, commit_hash

def parse_model_spec(model_spec):
    if "@" in model_spec:
        model_name, commit_hash = model_spec.rsplit("@", 1)
        model_name = expand_model_name(model_name)
        return model_name, commit_hash
    model_name = expand_model_name(model_spec)
    return model_name, None

def get_model_size(model_path):
    if not model_path.exists():
        return "?"
    total_size = 0
    for file in model_path.rglob("*"):
        if file.is_file():
            total_size += file.stat().st_size
    if total_size >= 1_000_000_000:
        return f"{total_size / 1_000_000_000:.1f} GB"
    elif total_size >= 1_000_000:
        return f"{total_size / 1_000_000:.1f} MB"
    else:
        return f"{total_size / 1_000:.1f} KB"

def get_model_modified(model_path):
    if not model_path.exists():
        return "?"
    mtime = model_path.stat().st_mtime
    now = datetime.datetime.now()
    modified = datetime.datetime.fromtimestamp(mtime)
    diff = now - modified
    if diff.days > 0:
        return f"{diff.days} days ago"
    elif diff.seconds > 3600:
        hours = diff.seconds // 3600
        return f"{hours} hours ago"
    else:
        minutes = diff.seconds // 60
        return f"{minutes} minutes ago"

def detect_framework(model_path, hf_name):
    if "mlx-community" in hf_name:
        return "MLX"
    snapshots_dir = model_path / "snapshots"
    if not snapshots_dir.exists():
        return "Unknown"
    has_safetensors = any(snapshots_dir.glob("*/*.safetensors"))
    has_pytorch_bin = any(snapshots_dir.glob("*/pytorch_model.bin"))
    has_config = any(snapshots_dir.glob("*/config.json"))
    total_size = get_model_size(model_path)
    try:
        size_mb = float(total_size.replace(" GB", "000").replace(" MB", "").replace(" KB", "0").replace(" ", ""))
    except:
        size_mb = 0
    if size_mb < 10:
        return "Tokenizer"
    elif has_safetensors and has_config:
        return "PyTorch"
    elif has_pytorch_bin:
        return "PyTorch"
    else:
        return "Unknown"

def get_model_hash(model_path):
    snapshots_dir = model_path / "snapshots"
    if not snapshots_dir.exists():
        return "--------"
    snapshots = [d for d in snapshots_dir.iterdir() if d.is_dir()]
    if not snapshots:
        return "--------"
    latest = max(snapshots, key=lambda x: x.stat().st_mtime)
    return latest.name[:8]

def is_model_healthy(model_spec):
    model_path, _, _ = resolve_single_model(model_spec)
    if not model_path:
        return False
    config_path = model_path / "config.json"
    if not config_path.exists():
        return False
    # Check if config.json is valid JSON and not empty
    try:
        with open(config_path) as f:
            config_data = json.load(f)
        # Basic sanity check: should be a non-empty dict
        if not isinstance(config_data, dict) or len(config_data) == 0:
            return False
    except (OSError, json.JSONDecodeError):
        return False
    weight_files = list(model_path.glob("*.safetensors")) + list(model_path.glob("*.bin")) + list(model_path.glob("*.gguf"))
    if not weight_files:
        weight_files = list(model_path.glob("**/*.safetensors")) + list(model_path.glob("**/*.bin")) + list(model_path.glob("**/*.gguf"))
    if not weight_files:
        index_file = model_path / "model.safetensors.index.json"
        if index_file.exists():
            try:
                with open(index_file) as f:
                    index = json.load(f)
                if 'weight_map' in index:
                    referenced_files = set(index['weight_map'].values())
                    existing_files = [f for f in referenced_files if (model_path / f).exists()]
                    if len(existing_files) > 0:
                        return True
            except:
                pass
    if not weight_files:
        return False
    lfs_ok, _ = check_lfs_corruption(model_path)
    if not lfs_ok:
        return False
    return True

def check_lfs_corruption(model_path):
    corrupted_files = []
    for file_path in model_path.glob("*"):
        if file_path.is_file() and file_path.stat().st_size < 200:
            try:
                with open(file_path, 'rb') as f:
                    header = f.read(100)
                    if b'version https://git-lfs.github.com/spec/v1' in header:
                        corrupted_files.append(file_path.name)
            except:
                pass
    if corrupted_files:
        return False, f"LFS pointers instead of files: {', '.join(corrupted_files)}"
    return True, "No LFS corruption detected"

def check_model_health(model_spec):
    model_path, model_name, commit_hash = resolve_single_model(model_spec)
    if not model_path:
        # resolve_single_model already printed the appropriate error message
        return False
        
    print(f"Checking model: {model_name}")
    if commit_hash:
        print(f"Hash: {commit_hash}")
    
    # Use the robust health check
    if is_model_healthy(model_spec):
        print("\n[OK] Model is healthy and usable!")
        return True
    else:
        # Detailed diagnosis for WHY it's unhealthy
        print("\n[ERROR] Model is corrupted. Detailed diagnosis:")
        
        # Check config.json
        config_path = model_path / "config.json"
        if not config_path.exists():
            print("   - config.json missing")
        else:
            try:
                with open(config_path) as f:
                    config_data = json.load(f)
                if not isinstance(config_data, dict) or len(config_data) == 0:
                    print("   - config.json is empty or invalid")
                else:
                    print("   - config.json found and valid")
            except (OSError, json.JSONDecodeError):
                print("   - config.json exists but contains invalid JSON")
        
        # Check weight files (including gguf support like is_model_healthy)
        weight_files = list(model_path.glob("*.safetensors")) + list(model_path.glob("*.bin")) + list(model_path.glob("*.gguf"))
        if not weight_files:
            weight_files = list(model_path.glob("**/*.safetensors")) + list(model_path.glob("**/*.bin")) + list(model_path.glob("**/*.gguf"))
        
        if weight_files:
            total_size = sum(f.stat().st_size for f in weight_files)
            size_mb = total_size / (1024 * 1024)
            print(f"   - Model weights found ({len(weight_files)} files, {size_mb:.1f}MB)")
        elif (model_path / "model.safetensors.index.json").exists():
            # Check multi-file model
            try:
                with open(model_path / "model.safetensors.index.json") as f:
                    index = json.load(f)
                if 'weight_map' in index:
                    referenced_files = set(index['weight_map'].values())
                    existing_files = [f for f in referenced_files if (model_path / f).exists()]
                    if existing_files:
                        total_size = sum((model_path / f).stat().st_size for f in existing_files)
                        size_mb = total_size / (1024 * 1024)
                        print(f"   - Multi-file weights ({len(existing_files)}/{len(referenced_files)} files, {size_mb:.1f}MB)")
                        if len(existing_files) < len(referenced_files):
                            print("   - Incomplete multi-file model")
                    else:
                        print("   - Multi-file model index found but no weight files exist")
                else:
                    print("   - Multi-file model index is invalid")
            except Exception as e:
                print(f"   - Multi-file model index error: {e}")
        else:
            print("   - No model weights found (.safetensors, .bin, .gguf)")
        
        # Check LFS corruption
        lfs_ok, lfs_msg = check_lfs_corruption(model_path)
        if not lfs_ok:
            print(f"   - {lfs_msg}")
        else:
            print(f"   - {lfs_msg}")
        
        # Show framework
        framework = detect_framework(model_path.parent.parent, model_name)
        print(f"   - Framework: {framework}")
        
        # Offer deletion for corrupted models
        confirm = input("\nModel appears corrupted. Delete? [y/N] ")
        if confirm.lower() == "y":
            import errno
            import shutil
            try:
                if commit_hash:
                    # Delete specific hash/snapshot
                    shutil.rmtree(model_path)
                    print(f"Hash {commit_hash} deleted.")
                else:
                    # Delete entire model directory (go up from snapshots or use base_cache_dir)
                    if model_path.name.startswith("models--"):
                        # model_path is base_cache_dir (corrupted model case)
                        shutil.rmtree(model_path)
                    else:
                        # model_path is snapshot dir
                        model_base_dir = model_path.parent.parent
                        shutil.rmtree(model_base_dir)
                    print(f"Model {model_name} deleted.")
            except PermissionError as e:
                print(f"[ERROR] Permission denied: Cannot delete {e.filename}")
                print("   Try running with appropriate permissions or manually delete the directory.")
            except OSError as e:
                if e.errno == errno.ENOTEMPTY:
                    print(f"[ERROR] Directory not empty: {e.filename}")
                    print("   Another process may be using this model.")
                elif e.errno == errno.EACCES:
                    print(f"[ERROR] Access denied: {e.filename}")
                else:
                    print(f"[ERROR] OS Error while deleting: {e}")
            except Exception as e:
                print(f"[ERROR] Unexpected error while deleting: {type(e).__name__}: {e}")
        
        return False

def check_all_models_health():
    models = [d for d in MODEL_CACHE.iterdir() if d.name.startswith("models--")]
    if not models:
        print("No models found in HuggingFace cache.")
        return
    print(f"Checking {len(models)} models for integrity...\n")
    healthy_models = []
    problematic_models = []
    for model_dir in sorted(models, key=lambda x: x.stat().st_mtime, reverse=True):
        hf_name = cache_dir_to_hf(model_dir.name)
        model_hash = get_model_hash(model_dir)
        print(f"{hf_name} ({model_hash})")
        if is_model_healthy(hf_name):
            healthy_models.append((hf_name, model_hash))
            print("   [OK] Healthy\n")
        else:
            problematic_models.append((hf_name, model_hash))
            print("   [ERROR] Problematic\n")
    print("=" * 50)
    print("Summary:")
    print(f"[OK] Healthy models: {len(healthy_models)}")
    print(f"[ERROR] Problematic models: {len(problematic_models)}")
    if problematic_models:
        print("\n[WARNING] Problematic models:")
        for name, hash_id in problematic_models:
            print(f"   - {name} ({hash_id})")
        print("\nRepair tips:")
        print("   python mlx_knife.cli pull <model-name>  # Re-download")
        print("   python mlx_knife.cli rm <model-name>    # Delete")
        print("   python mlx_knife.cli health <model-name> # Show details")
    return len(problematic_models) == 0

def list_models(show_all=False, framework_filter=None, show_health=False, single_model=None, verbose=False):
    if single_model:
        # Try exact match first
        expanded_model = expand_model_name(single_model)
        model_dir = MODEL_CACHE / hf_to_cache_dir(expanded_model)

        if model_dir.exists():
            models = [model_dir]
        else:
            # If exact match fails, do partial name matching
            all_models = [d for d in MODEL_CACHE.iterdir() if d.name.startswith("models--")]
            matching_models = []
            
            for model_dir in all_models:
                hf_name = cache_dir_to_hf(model_dir.name)
                # Check if the pattern appears in the model name (case insensitive)
                if single_model.lower() in hf_name.lower():
                    matching_models.append(model_dir)
            
            if not matching_models:
                print(f"No models found matching '{single_model}'!")
                return
            
            models = matching_models
    else:
        models = [d for d in MODEL_CACHE.iterdir() if d.name.startswith("models--")]
        if not models:
            print("No models found in HuggingFace cache.")
            return
    if show_health:
        if show_all:
            print(f"{'NAME':<40} {'ID':<10} {'SIZE':<10} {'MODIFIED':<15} {'FRAMEWORK':<10} {'HEALTH':<8}")
        else:
            print(f"{'NAME':<40} {'ID':<10} {'SIZE':<10} {'MODIFIED':<15} {'HEALTH':<8}")
    else:
        if show_all:
            print(f"{'NAME':<40} {'ID':<10} {'SIZE':<10} {'MODIFIED':<15} {'FRAMEWORK':<10}")
        else:
            print(f"{'NAME':<40} {'ID':<10} {'SIZE':<10} {'MODIFIED':<15}")
    for m in sorted(models, key=lambda x: x.stat().st_mtime, reverse=True):
        hf_name = cache_dir_to_hf(m.name)
        size = get_model_size(m)
        modified = get_model_modified(m)
        model_hash = get_model_hash(m)
        framework = detect_framework(m, hf_name)
        if framework_filter and framework.lower() != framework_filter:
            continue
        if not show_all and not framework_filter and framework != "MLX":
            continue
        # Handle display name based on verbose flag
        display_name = hf_name
        if hf_name.startswith("mlx-community/") and not verbose:
            # For MLX models, hide prefix unless verbose is set
            display_name = hf_name[len("mlx-community/"):]
        health_status = ""
        if show_health:
            health_status = "[OK]" if is_model_healthy(hf_name) else "[ERR]"
            if show_all:
                print(f"{display_name:<40} {model_hash:<10} {size:<10} {modified:<15} {framework:<10} {health_status:<8}")
            else:
                print(f"{display_name:<40} {model_hash:<10} {size:<10} {modified:<15} {health_status:<8}")
        else:
            if show_all:
                print(f"{display_name:<40} {model_hash:<10} {size:<10} {modified:<15} {framework:<10}")
            else:
                print(f"{display_name:<40} {model_hash:<10} {size:<10} {modified:<15}")

def run_model(model_spec, prompt=None, interactive=False, temperature=0.7,
              max_tokens=500, top_p=0.9, repetition_penalty=1.1, stream=True,
              use_chat_template=True, verbose=False):
    """Run an MLX model with enhanced features.
    
    Args:
        model_spec: Model specification (name[@hash])
        prompt: Input prompt (if None and not interactive, enters interactive mode)
        interactive: Force interactive mode
        temperature: Sampling temperature
        max_tokens: Maximum tokens to generate
        top_p: Top-p sampling parameter
        repetition_penalty: Penalty for repeated tokens
        stream: Whether to stream output
    """
    model_path, model_name, commit_hash = resolve_single_model(model_spec)
    if not model_path:
        print(f"Use: mlxk pull {model_spec}")
        sys.exit(1)

    framework = detect_framework(model_path.parent.parent, model_name)
    if framework != "MLX":
        print(f"Model {model_name} is not MLX-compatible (Framework: {framework})!")
        print("Use MLX-Community models: https://huggingface.co/mlx-community")
        sys.exit(1)

    # Try to use the enhanced runner
    try:
        from .mlx_runner import run_model_enhanced

        run_model_enhanced(
            model_path=str(model_path),
            prompt=prompt,
            interactive=interactive,
            max_tokens=max_tokens,
            temperature=temperature,
            top_p=top_p,
            repetition_penalty=repetition_penalty,
            stream=stream,
            use_chat_template=use_chat_template,
            verbose=verbose,
        )
    except ImportError:
        # Fallback to subprocess if mlx_runner is not available
        print("[WARNING] Enhanced runner not available, falling back to subprocess mode")
        print(f"Running model: {model_name}")
        if commit_hash:
            print(f"Hash: {commit_hash}")
        print(f"Cache path: {model_path}")

        if interactive or prompt is None:
            print("Interactive mode not supported in fallback mode")
            prompt = prompt or "Hello"

        print(f"Prompt: {prompt}\n")
        os.system(f'python -m mlx_lm generate --model "{model_path}" --prompt "{prompt}"')

def show_model(model_spec, show_files=False, show_config=False):
    """Show detailed information about a specific model."""
    model_path, model_name, commit_hash = resolve_single_model(model_spec)

    if not model_path:
        return False

    # Basic information
    print(f"Model: {model_name}")
    print(f"Path: {model_path}")

    if commit_hash:
        print(f"Snapshot: {commit_hash}")
    else:
        # Show current snapshot hash
        current_hash = model_path.name
        print(f"Snapshot: {current_hash}")

    # Size
    size = get_model_size(model_path)
    print(f"Size: {size}")

    # Modified time
    modified = get_model_modified(model_path)
    print(f"Modified: {modified}")

    # Framework
    framework = detect_framework(model_path.parent.parent, model_name)
    print(f"Framework: {framework}")

    # Quantization and Precision info
    config_path = model_path / "config.json"
    quantization_info = None
    precision_info = None
    gguf_variants = []

    if config_path.exists():
        try:
            with open(config_path) as f:
                config_data = json.load(f)

            # 1. Check for explicit quantization field (MLX style)
            if "quantization" in config_data and isinstance(config_data["quantization"], dict):
                quant = config_data["quantization"]
                if "bits" in quant:
                    quantization_info = f"{quant['bits']}-bit"
                    precision_info = f"int{quant['bits']}"
                if "group_size" in quant:
                    quantization_info += f" (group_size: {quant['group_size']})"

            # 2. Check torch_dtype (HuggingFace standard)
            elif "torch_dtype" in config_data:
                dtype = config_data["torch_dtype"]
                precision_info = dtype
                # Check if model name suggests quantization
                name_lower = model_name.lower()
                if "4bit" in name_lower or "-4b" in name_lower:
                    quantization_info = "4-bit (inferred from name)"
                elif "8bit" in name_lower or "-8b" in name_lower:
                    quantization_info = "8-bit (inferred from name)"
                else:
                    quantization_info = "No quantization detected"

            # 3. Special handling for GGUF files
            gguf_files = sorted(list(model_path.glob("*.gguf")))
            if gguf_files and not quantization_info:
                # Collect all GGUF variants
                gguf_variants = []
                for f in gguf_files:
                    name = f.name
                    size_mb = f.stat().st_size / (1024 * 1024)

                    # Parse quantization type from filename
                    name_lower = name.lower()
                    if "q2_k" in name_lower:
                        variant_info = f"Q2_K (2-bit, {size_mb:.0f} MB)"
                    elif "q3_k_s" in name_lower:
                        variant_info = f"Q3_K_S (3-bit small, {size_mb:.0f} MB)"
                    elif "q3_k_m" in name_lower:
                        variant_info = f"Q3_K_M (3-bit medium, {size_mb:.0f} MB)"
                    elif "q3_k_l" in name_lower:
                        variant_info = f"Q3_K_L (3-bit large, {size_mb:.0f} MB)"
                    elif "q3_k" in name_lower:
                        variant_info = f"Q3_K (3-bit, {size_mb:.0f} MB)"
                    elif "q4_0" in name_lower:
                        variant_info = f"Q4_0 (4-bit, {size_mb:.0f} MB)"
                    elif "q4_k_s" in name_lower:
                        variant_info = f"Q4_K_S (4-bit small, {size_mb:.0f} MB)"
                    elif "q4_k_m" in name_lower:
                        variant_info = f"Q4_K_M (4-bit medium, {size_mb:.0f} MB)"
                    elif "q4_k" in name_lower:
                        variant_info = f"Q4_K (4-bit, {size_mb:.0f} MB)"
                    elif "q5_0" in name_lower:
                        variant_info = f"Q5_0 (5-bit, {size_mb:.0f} MB)"
                    elif "q5_k_s" in name_lower:
                        variant_info = f"Q5_K_S (5-bit small, {size_mb:.0f} MB)"
                    elif "q5_k_m" in name_lower:
                        variant_info = f"Q5_K_M (5-bit medium, {size_mb:.0f} MB)"
                    elif "q5_k" in name_lower:
                        variant_info = f"Q5_K (5-bit, {size_mb:.0f} MB)"
                    elif "q6_k" in name_lower:
                        variant_info = f"Q6_K (6-bit, {size_mb:.0f} MB)"
                    elif "q8_0" in name_lower:
                        variant_info = f"Q8_0 (8-bit, {size_mb:.0f} MB)"
                    else:
                        variant_info = f"{name} ({size_mb:.0f} MB)"

                    gguf_variants.append(variant_info)

                if len(gguf_variants) > 1:
                    quantization_info = "Multiple GGUF variants available"
                    precision_info = "gguf (see variants below)"
                elif len(gguf_variants) == 1:
                    quantization_info = gguf_variants[0].split(' (')[0]
                    precision_info = "gguf"
                else:
                    quantization_info = "GGUF format (quantization unknown)"
                    precision_info = "gguf"

        except (OSError, json.JSONDecodeError, KeyError):
            pass

    # Display quantization and precision info
    if quantization_info:
        print(f"Quantization: {quantization_info}")
    else:
        print("Quantization: Unknown (no info in config)")

    if precision_info:
        print(f"Precision: {precision_info}")
    else:
        print("Precision: Unknown")

    # Display GGUF variants if available
    if gguf_variants and len(gguf_variants) > 1:
        print("\nAvailable GGUF variants:")
        for variant in gguf_variants:
            print(f"   - {variant}")

    # Health status
    health_ok = is_model_healthy(model_spec)
    if health_ok:
        print("Health: [OK]")
    else:
        print("Health: [ERROR] CORRUPTED")
        # Check specific issues
        issues = []
        if not (model_path / "config.json").exists():
            issues.append("config.json missing")

        weight_files = list(model_path.glob("*.safetensors")) + list(model_path.glob("*.bin")) + list(model_path.glob("*.gguf"))
        if not weight_files:
            weight_files = list(model_path.glob("**/*.safetensors")) + list(model_path.glob("**/*.bin")) + list(model_path.glob("**/*.gguf"))
        if not weight_files:
            index_file = model_path / "model.safetensors.index.json"
            if not index_file.exists():
                issues.append("No model weights found")

        lfs_ok, lfs_msg = check_lfs_corruption(model_path)
        if not lfs_ok:
            issues.append(lfs_msg)

        if issues:
            print("   Issues:")
            for issue in issues:
                print(f"   - {issue}")

    # Show files if requested
    if show_files:
        print("\nFiles:")
        files = []
        for file in sorted(model_path.rglob("*")):
            if file.is_file():
                relative_path = file.relative_to(model_path)
                file_size = file.stat().st_size
                if file_size >= 1_000_000_000:
                    size_str = f"{file_size / 1_000_000_000:.2f} GB"
                elif file_size >= 1_000_000:
                    size_str = f"{file_size / 1_000_000:.2f} MB"
                elif file_size >= 1_000:
                    size_str = f"{file_size / 1_000:.2f} KB"
                else:
                    size_str = f"{file_size} B"
                files.append((str(relative_path), size_str))

        # Print files in a nice table format
        if files:
            max_name_len = max(len(f[0]) for f in files)
            for file_path, file_size in files:
                print(f"   {file_path:<{max_name_len}}  {file_size:>10}")
        else:
            print("   No files found")

    # Show config if requested
    if show_config:
        config_path = model_path / "config.json"
        if config_path.exists():
            print("\nConfig:")
            try:
                with open(config_path) as f:
                    config_data = json.load(f)
                print(json.dumps(config_data, indent=2))
            except Exception as e:
                print(f"   Error reading config: {e}")
        else:
            print("\nConfig: Not found")

    return True

def rm_model(model_spec):
    original_spec = model_spec
    
    # First try to resolve using fuzzy matching
    resolved_path, resolved_name, resolved_hash = resolve_single_model(model_spec)
    
    if not resolved_path:
        # resolve_single_model already printed the error message
        return
        
    # Use the resolved model name for deletion
    model_name = resolved_name
    commit_hash = resolved_hash
    
    # Confirm on auto-expansion (if the resolved name is different from input)
    base_spec = original_spec.split("@")[0] if "@" in original_spec else original_spec
    if base_spec != model_name and "/" not in base_spec:
        confirm = input(f"Delete '{model_name}' (matched from '{base_spec}')? [Y/n] ")
        if confirm.lower() == "n":
            print("Delete aborted.")
            return
    
    base_cache_dir = MODEL_CACHE / hf_to_cache_dir(model_name)
    # This should exist since resolve_single_model succeeded, but double-check
    if not base_cache_dir.exists():
        print(f"[ERROR] Model directory disappeared: {model_name}")
        return
    # Specific hash to delete?
    if commit_hash:
        hash_dir = base_cache_dir / "snapshots" / commit_hash
        if not hash_dir.exists():
            print(f"Hash {commit_hash} for model {model_name} not found!")
            print("\nAvailable hashes:")
            snapshots_dir = base_cache_dir / "snapshots"
            if snapshots_dir.exists():
                for snapshot in sorted(snapshots_dir.iterdir()):
                    if snapshot.is_dir():
                        print(f"  {snapshot.name[:8]}")
            return
        confirm = input(f"Delete hash {commit_hash} of model {model_name}? [y/N] ")
        if confirm.lower() == "y":
            shutil.rmtree(hash_dir)
            print(f"Hash {commit_hash} deleted.")
        else:
            print("Aborted.")
    else:
        # Delete entire model
        confirm = input(f"Delete entire model {model_name} ({base_cache_dir})? [y/N] ")
        if confirm.lower() == "y":
            shutil.rmtree(base_cache_dir)
            print(f"Model {model_name} completely deleted.")
        else:
            print("Aborted.")<|MERGE_RESOLUTION|>--- conflicted
+++ resolved
@@ -11,13 +11,6 @@
 CACHE_ROOT = Path(os.environ.get("HF_HOME", DEFAULT_CACHE_ROOT))
 MODEL_CACHE = CACHE_ROOT / "hub"
 
-<<<<<<< HEAD
-DEFAULT_CACHE = Path.home() / ".cache/huggingface/hub"
-if "HF_HOME" in os.environ:
-    MODEL_CACHE = Path(os.environ["HF_HOME"]) / "hub"
-else:
-    MODEL_CACHE = DEFAULT_CACHE
-=======
 # Global variable to track if warning was shown
 _legacy_warning_shown = False
 
@@ -30,7 +23,6 @@
     print(f"   Command: mv {CACHE_ROOT}/models--* {MODEL_CACHE}/")
     print("   This warning will appear until models are moved.\n")
     _legacy_warning_shown = True
->>>>>>> cbd25c65
 
 
 def hf_to_cache_dir(hf_name: str) -> str:
