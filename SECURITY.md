--- conflicted
+++ resolved
@@ -142,15 +142,9 @@
 
 | Version | Security Support   |
 | ------- | ------------------ |
-<<<<<<< HEAD
-| 1.1.1   | :white_check_mark: |
-| 2.0.0-beta.3 | :white_check_mark: (Development) |
-| < 1.1.1 | :x:                |
-=======
 | 2.0.0-beta.3 | :white_check_mark: Current development |
 | 1.1.1   | :white_check_mark: Current stable |
 | < 1.1.1 | :x: Upgrade recommended |
->>>>>>> ae80bbe5
 
 ## Additional Resources
 
