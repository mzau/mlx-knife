--- conflicted
+++ resolved
@@ -3,11 +3,7 @@
 
 huggingface-hub>=0.34.0
 requests>=2.32.0
-<<<<<<< HEAD
-mlx-lm>=0.27.0  # For running MLX models with streaming support
-=======
 mlx-lm>=0.28.3
->>>>>>> ae80bbe5
 mlx>=0.29.0     # Core MLX library
 
 # API Server dependencies (for 'mlxk server' command)
