[build-system]
requires = ["setuptools>=61.0", "wheel"]
build-backend = "setuptools.build_meta"

[project]
name = "mlx-knife"
dynamic = ["version"]
description = "HuggingFace model management for MLX on Apple Silicon"
readme = "README.md"
requires-python = ">=3.9"
license = {text = "Apache-2.0"}
authors = [
    {name = "The BROKE team", email = "broke@gmx.eu"},
]
classifiers = [
    "Development Status :: 5 - Production/Stable",
    "Intended Audience :: Developers",
    "Topic :: Scientific/Engineering :: Artificial Intelligence",
    "Programming Language :: Python :: 3",
    "Programming Language :: Python :: 3.9",
    "Programming Language :: Python :: 3.10",
    "Programming Language :: Python :: 3.11",
    "Programming Language :: Python :: 3.12",
    "Programming Language :: Python :: 3.13",
    "Operating System :: MacOS",
    "Environment :: Console",
    "License :: OSI Approved :: Apache Software License",
]
dependencies = [
    "huggingface-hub>=0.34.0",
    "requests>=2.32.0",
<<<<<<< HEAD
    "mlx>=0.29.0",
    "mlx-lm>=0.27.0",
=======
    "mlx-lm>=0.28.3",
    "mlx>=0.29.0",
>>>>>>> ae80bbe5
    "fastapi>=0.116.0",
    "uvicorn>=0.35.0",
    "pydantic>=2.11.0",
    "httpx>=0.27.0",
]

[project.scripts]
mlxk = "mlxk2.cli:main"
mlxk-json = "mlxk2.cli:main"
mlxk2 = "mlxk2.cli:main"

[project.urls]
Homepage = "https://github.com/mzau/mlx-knife"
Repository = "https://github.com/mzau/mlx-knife"
Issues = "https://github.com/mzau/mlx-knife/issues"

[tool.setuptools.packages.find]
include = ["mlxk2*"]
exclude = ["tests*", "tests_2.0*"]

[tool.setuptools.dynamic]
version = {attr = "mlxk2.__version__"}

<<<<<<< HEAD
[tool.pytest.ini_options]
testpaths = ["tests"]
python_files = "test_*.py"
python_classes = "Test*"
python_functions = "test_*"
addopts = [
    "-v",
    "--tb=short", 
    "--strict-markers",
    "--disable-warnings",
    "--durations=10",
    "-m not server"
]
markers = [
    "integration: integration tests (slower)",
    "unit: unit tests (faster)",
    "slow: slow running tests",
    "requires_model: tests that need actual MLX models",
    "network: tests that require network access",
    "server: tests that require MLX Knife server with loaded models (manual setup required)",
    "timeout: tests with timeout requirements",
    "framework_validation: tests that require diverse model frameworks"
]
timeout = 300
timeout_method = "thread"
timeout_func_only = true
norecursedirs = [".git", ".tox", "dist", "build", "*.egg", "venv", "__pycache__"]
minversion = "6.0"

[tool.ruff]
target-version = "py39"
line-length = 88
extend-exclude = [
    ".git",
    "__pycache__",
    "venv*",
    ".venv",
    "build",
    "dist"
]

[tool.ruff.lint]
select = [
    "E",   # pycodestyle errors
    "W",   # pycodestyle warnings
    "F",   # pyflakes
    "I",   # isort
    "B",   # flake8-bugbear
    "C4",  # flake8-comprehensions
    "UP",  # pyupgrade
=======
[project.optional-dependencies]
test = [
    "pytest>=7",
    "jsonschema>=4.20",
>>>>>>> ae80bbe5
]
dev = [
    "ruff>=0.1.0",
    "mypy>=1.5.0",
]

[tool.setuptools]
license-files = [
  "LICENSE",
  "mlxk2/NOTICE",
]<|MERGE_RESOLUTION|>--- conflicted
+++ resolved
@@ -29,13 +29,8 @@
 dependencies = [
     "huggingface-hub>=0.34.0",
     "requests>=2.32.0",
-<<<<<<< HEAD
-    "mlx>=0.29.0",
-    "mlx-lm>=0.27.0",
-=======
     "mlx-lm>=0.28.3",
     "mlx>=0.29.0",
->>>>>>> ae80bbe5
     "fastapi>=0.116.0",
     "uvicorn>=0.35.0",
     "pydantic>=2.11.0",
@@ -59,63 +54,10 @@
 [tool.setuptools.dynamic]
 version = {attr = "mlxk2.__version__"}
 
-<<<<<<< HEAD
-[tool.pytest.ini_options]
-testpaths = ["tests"]
-python_files = "test_*.py"
-python_classes = "Test*"
-python_functions = "test_*"
-addopts = [
-    "-v",
-    "--tb=short", 
-    "--strict-markers",
-    "--disable-warnings",
-    "--durations=10",
-    "-m not server"
-]
-markers = [
-    "integration: integration tests (slower)",
-    "unit: unit tests (faster)",
-    "slow: slow running tests",
-    "requires_model: tests that need actual MLX models",
-    "network: tests that require network access",
-    "server: tests that require MLX Knife server with loaded models (manual setup required)",
-    "timeout: tests with timeout requirements",
-    "framework_validation: tests that require diverse model frameworks"
-]
-timeout = 300
-timeout_method = "thread"
-timeout_func_only = true
-norecursedirs = [".git", ".tox", "dist", "build", "*.egg", "venv", "__pycache__"]
-minversion = "6.0"
-
-[tool.ruff]
-target-version = "py39"
-line-length = 88
-extend-exclude = [
-    ".git",
-    "__pycache__",
-    "venv*",
-    ".venv",
-    "build",
-    "dist"
-]
-
-[tool.ruff.lint]
-select = [
-    "E",   # pycodestyle errors
-    "W",   # pycodestyle warnings
-    "F",   # pyflakes
-    "I",   # isort
-    "B",   # flake8-bugbear
-    "C4",  # flake8-comprehensions
-    "UP",  # pyupgrade
-=======
 [project.optional-dependencies]
 test = [
     "pytest>=7",
     "jsonschema>=4.20",
->>>>>>> ae80bbe5
 ]
 dev = [
     "ruff>=0.1.0",
