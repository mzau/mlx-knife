--- conflicted
+++ resolved
@@ -4,27 +4,6 @@
   <img src="https://github.com/mzau/mlx-knife/raw/main/mlxk-demo.gif" alt="MLX Knife Demo" width="900">
 </p>
 
-<<<<<<< HEAD
-A lightweight, ollama-like CLI for managing and running MLX models on Apple Silicon. **CLI-only tool designed for personal, local use** - perfect for individual developers and researchers working with MLX models.
-
-> **Note**: MLX Knife is designed as a command-line interface tool only. While some internal functions are accessible via Python imports, only CLI usage is officially supported.
-
-**Current Version**: 1.1.1 (September 2025) - **STABLE RELEASE** 🚀
-- Features in 1.1.1 — MXFP4 support and GPT-OSS reasoning models:
-  - Full MXFP4 quantization support (MLX ≥0.29.0, MLX-LM ≥0.27.0),
-  - GPT-OSS reasoning model formatting with `--hide-reasoning` flag,
-  - Enhanced quantization display in `show` command,
-  - Tested with `gpt-oss-20b-MXFP4-Q8` from mlx-community.
-  - Details: see CHANGELOG.md. Install with `pip install mlx-knife`.
-- **Reliable Test System**: 166/166 tests passing across Python 3.9–3.13  
-- **Python 3.9-3.13**: Full compatibility verified across all Python versions
-- **Key Issues Resolved**: Issues #21, #22, #23 fixed and thoroughly tested
-
-[![GitHub Release](https://img.shields.io/github/v/release/mzau/mlx-knife)](https://github.com/mzau/mlx-knife/releases)
-[![MLX](https://img.shields.io/badge/MLX-macOS-green.svg)](https://github.com/ml-explore/mlx-lm)
-[![License: MIT](https://img.shields.io/badge/License-MIT-yellow.svg)](https://opensource.org/licenses/MIT)
-[![Python 3.9+](https://img.shields.io/badge/python-3.9+-blue.svg)](https://www.python.org/downloads/)
-=======
 **Current Stable Version: 2.0.0**
 
 [![GitHub Release](https://img.shields.io/badge/version-2.0.0-green.svg)](https://github.com/mzau/mlx-knife/releases)
@@ -33,7 +12,6 @@
 [![Apple Silicon](https://img.shields.io/badge/Apple%20Silicon-green.svg)](https://support.apple.com/en-us/HT211814)
 [![MLX](https://img.shields.io/badge/MLX-Latest-orange.svg)](https://github.com/ml-explore/mlx)
 
->>>>>>> ae80bbe5
 
 ## Features
 
@@ -71,16 +49,6 @@
 mlxk --version  # → mlxk 2.0.0
 ```
 
-### Via GitHub Release
-
-```bash
-# Install latest release from GitHub
-pip install https://github.com/mzau/mlx-knife/releases/download/v2.0.0/mlx_knife-2.0.0-py3-none-any.whl
-
-# Verify installation
-mlxk --version  # → mlxk 2.0.0
-```
-
 ### Development Installation
 
 ```bash
@@ -124,19 +92,8 @@
 # Pull a model
 mlxk pull "mlx-community/Llama-3.2-3B-Instruct-4bit"
 
-<<<<<<< HEAD
-# GPT-OSS reasoning model with formatted output
-mlxk run gpt-oss-20b-MXFP4-Q8 "Explain quantum computing"
-
-# Hide reasoning steps, show only final answer (GPT-OSS models)
-mlxk run gpt-oss-20b-MXFP4-Q8 "What is 2+2?" --hide-reasoning
-
-# Start interactive chat
-mlxk run Phi-3-mini
-=======
 # Run interactive chat
 mlxk run "Phi-3-mini" -c
->>>>>>> ae80bbe5
 
 # Start OpenAI-compatible server
 mlxk serve --port 8080
@@ -218,15 +175,6 @@
 
 #### Health Check
 ```bash
-<<<<<<< HEAD
-mlxk list                    # Show chat-capable MLX models (strict view)
-mlxk list --verbose          # Show MLX models with full paths
-mlxk list --all              # Show all models with framework and TYPE
-mlxk list --all --verbose    # All models with full paths
-mlxk list --health           # Include health status
-mlxk list Phi-3              # Filter by model name
-mlxk list --verbose Phi-3    # Show detailed info (same as show)
-=======
 mlxk health --json
 # Output:
 {
@@ -245,7 +193,6 @@
   },
   "error": null
 }
->>>>>>> ae80bbe5
 ```
 
 #### Show Model Details
@@ -309,16 +256,6 @@
 
 #### CI/CD Pipeline Usage
 ```bash
-<<<<<<< HEAD
-mlxk run <model> "prompt"              # Single prompt (minimal output)
-mlxk run <model> "prompt" --verbose    # Show loading, memory, and stats
-mlxk run <model>                       # Interactive chat
-mlxk run <model> "prompt" --no-stream  # Batch output
-mlxk run <model> --max-tokens 1000     # Custom length
-mlxk run <model> --temperature 0.9     # Higher creativity
-mlxk run <model> --no-chat-template    # Raw completion mode
-mlxk run <model> --hide-reasoning      # Hide reasoning (GPT-OSS models only)
-=======
 # Verify model integrity in CI
 mlxk health --json | jq -e '.data.summary.unhealthy_count == 0'
 
@@ -327,7 +264,6 @@
 
 # Pre-warm cache for deployment
 mlxk pull "production-model" --json
->>>>>>> ae80bbe5
 ```
 
 #### Model Management Automation
@@ -638,10 +574,6 @@
 
 <p align="center">
   <b>Made with ❤️ by The BROKE team <img src="broke-logo.png" alt="BROKE Logo" width="30" style="vertical-align: middle;"></b><br>
-<<<<<<< HEAD
-  <i>Version 1.1.1 | September 2025</i><br>
-=======
   <i>Version 2.0.0 | November 2025</i><br>
->>>>>>> ae80bbe5
   <a href="https://github.com/mzau/broke-cluster">🔮 Next: BROKE Cluster for multi-node deployments</a>
 </p>