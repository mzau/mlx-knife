#!/bin/bash
# Note: removed set -e to allow script to continue through all Python versions
# Individual error handling is done explicitly in each test section

echo "🧪 MLX Knife 2.0 (mlxk2) Multi-Python Version Testing"
echo "=========================================="
echo "Prerequisites: Python versions should be available as:"
echo "  - python3 (3.9+ - system default)"
echo "  - python3.10, python3.11, python3.12, python3.13 (if installed)"
echo ""

# Colors for output  
GREEN='\033[0;32m'
RED='\033[0;31m'
YELLOW='\033[1;33m'
NC='\033[0m' # No Color

# Python versions to test (bash 3.2 compatible)
PYTHON_COMMANDS=("/usr/bin/python3" "python3.10" "python3.11" "python3.12" "python3.13")
VERSION_NAMES=("3.9" "3.10" "3.11" "3.12" "3.13")
RESULTS=()

# Test function
test_python_version() {
    local index=$1
    local version_name="${VERSION_NAMES[$index]}"
    local python_cmd="${PYTHON_COMMANDS[$index]}"
    
    echo -e "\n${YELLOW}🐍 Testing Python ${version_name}${NC}"
    echo "----------------------------------------"
    
    # Check if Python version is available
    if ! command -v $python_cmd &> /dev/null; then
        echo -e "${RED}❌ Python ${version_name} not found (tried: $python_cmd)${NC}"
        RESULTS+=("${version_name}:NOT_FOUND")
        return 1
    fi
    
    # Show actual version
    local actual_version=$($python_cmd --version 2>&1)
    echo "📍 Found: $actual_version"
    
    # Create virtual environment
    local venv_name="test_env_${version_name//./_}"
    # Trap termination to ensure cleanup (Ctrl-C or external kill)
    trap 'echo -e "\n⛔ Received termination signal. Cleaning up $venv_name..."; deactivate 2>/dev/null || true; pkill -P $$ 2>/dev/null || true; rm -rf "$venv_name"; echo "Exiting due to signal."; exit 1' INT TERM
    echo "🔧 Creating virtual environment: $venv_name"
    
    if [ -d "$venv_name" ]; then
        rm -rf "$venv_name"
    fi
    
    $python_cmd -m venv "$venv_name"
    source "$venv_name/bin/activate"
    
    # Upgrade pip and install MLX Knife
    echo "📦 Installing MLX Knife (2.0) ..."
    local install_log="install_${version_name//./_}.log"
    pip install --upgrade pip setuptools wheel > "$install_log" 2>&1
    
    if pip install -e ".[test]" >> "$install_log" 2>&1; then
        echo -e "${GREEN}✅ Installation successful${NC}"
        echo "🧰 Ensuring tooling (ruff, mypy)..."
        pip install -q "ruff>=0.1.0" "mypy>=1.5.0" >> "$install_log" 2>&1 || true
        
        # Run smoke test
        echo "🧪 Running import test (mlxk2)..."
        if python -c "import mlxk2, mlxk2.cli; print('Import successful')"; then
            echo -e "${GREEN}✅ Import test passed${NC}"
            
            # Try basic CLI command
            echo "🧪 Testing CLI version (JSON)..."
            if python -m mlxk2.cli --version --json > /dev/null 2>&1; then
                echo -e "${GREEN}✅ CLI test (version) passed${NC}"
                
                # Run complete test suite
                echo "🧪 Running 2.0 test suite..."
                local test_log="test_results_${version_name//./_}.log"
<<<<<<< HEAD
                # Disable process guard for multi-env run to avoid cross-session signal handling
                MLXK_TEST_DISABLE_PROCESS_GUARD=1 MLXK_TEST_DISABLE_CATCH_TERM=1 MLXK_TEST_DETACH_PGRP=0 python -m pytest tests/ -v --tb=short --timeout-method=thread > "$test_log" 2>&1
                local pytest_rc=$?
                local passed_count=$(grep -c "PASSED" "$test_log" 2>/dev/null)
                local failed_count=$(grep -c "FAILED" "$test_log" 2>/dev/null)
                passed_count=${passed_count:-0}
                failed_count=${failed_count:-0}
                local test_count=$((passed_count + failed_count))

                # Treat stray signal exits (e.g., 143=SIGTERM, 137=SIGKILL) as success if log shows all passed
                if [ $pytest_rc -ne 0 ] && [ "$failed_count" -eq 0 ] && [ "$passed_count" -gt 0 ] && grep -q "passed" "$test_log"; then
                    echo -e "${YELLOW}ℹ️  PyTest exit code $pytest_rc but log shows all tests passed — accepting as success${NC}"
                    pytest_rc=0
                fi

                if [ $pytest_rc -eq 0 ]; then
=======
                if python -m pytest tests_2.0/ -v --tb=short > "$test_log" 2>&1; then
                    local passed_count=$(grep -c "PASSED" "$test_log" 2>/dev/null)
                    local failed_count=$(grep -c "FAILED" "$test_log" 2>/dev/null)
                    passed_count=${passed_count:-0}
                    failed_count=${failed_count:-0}
                    local test_count=$((passed_count + failed_count))
                    
>>>>>>> ae80bbe5
                    if [ "$failed_count" -eq 0 ] && [ "$passed_count" -gt 0 ]; then
                        echo -e "${GREEN}✅ Full test suite passed ($passed_count/$test_count tests)${NC}"
                        
                        # Code quality checks
                        echo "🧪 Running code quality checks (mlxk2)..."
                        
                        local ruff_log="ruff_${version_name//./_}.log"
                        echo "🧪 Running ruff check on mlxk2 (logging to $ruff_log)..."
                        if python -m ruff check mlxk2/ > "$ruff_log" 2>&1; then
                            echo -e "${GREEN}✅ ruff linting passed${NC}"
                            
                            # Note: mypy might have many warnings, so we allow it to "fail" but still continue
                            python -m mypy mlxk2/ --ignore-missing-imports > mypy_${version_name//./_}.log 2>&1
                            local mypy_errors=$(grep -c "error:" mypy_${version_name//./_}.log 2>/dev/null || echo "0")
                            echo -e "${YELLOW}ℹ️  mypy check complete ($mypy_errors errors found)${NC}"
                            
                            RESULTS+=("${version_name}:FULL_SUCCESS:${passed_count}tests")
                        else
                            local ruff_error_count=$(grep -c "Found .* error" "$ruff_log" 2>/dev/null || echo "unknown")
                            echo -e "${RED}❌ ruff linting failed ($ruff_error_count errors)${NC}"
                            echo "   See $ruff_log for details"
                            RESULTS+=("${version_name}:RUFF_FAILED")
                        fi
                    else
                        echo -e "${RED}❌ Test suite failed ($passed_count passed, $failed_count failed)${NC}"
                        echo "   See $test_log for details"
                        RESULTS+=("${version_name}:TESTS_FAILED:${failed_count}failures")
                    fi
                else
                    echo -e "${RED}❌ Test suite timed out or crashed (exit=$pytest_rc)${NC}"
                    echo "   Tail of log ($test_log):"
                    tail -n 60 "$test_log" 2>/dev/null || true
                    RESULTS+=("${version_name}:TESTS_TIMEOUT")
                fi
            else
                echo -e "${RED}❌ CLI test failed${NC}"
                RESULTS+=("${version_name}:CLI_FAILED")
            fi
        else
            echo -e "${RED}❌ Import test failed${NC}"
            RESULTS+=("${version_name}:IMPORT_FAILED")
        fi
    else
        echo -e "${RED}❌ Installation failed${NC}"
        echo "   See $install_log for details"
        RESULTS+=("${version_name}:INSTALL_FAILED")
    fi
    
    # Cleanup
    deactivate 2>/dev/null || true
    rm -rf "$venv_name"
    trap - INT TERM
}

# Run tests for all Python versions
for i in "${!PYTHON_COMMANDS[@]}"; do
    test_python_version "$i"
done

# Summary
echo
echo "SUMMARY"
echo "==========="

for result in "${RESULTS[@]}"; do
    IFS=':' read -r version status details <<< "$result"
    case $status in
        "FULL_SUCCESS")
            echo "OK Python ${version}: FULLY VERIFIED - ${details}"
            ;;
        "NOT_FOUND")
            echo "WARN Python ${version}: NOT INSTALLED"
            ;;
        "TESTS_FAILED")
            echo "FAIL Python ${version}: TESTS FAILED - ${details}"
            ;;
        "RUFF_FAILED")
            echo "FAIL Python ${version}: CODE QUALITY FAILED"
            ;;
        "RUFF_INSTALL_FAILED")
            echo "FAIL Python ${version}: RUFF INSTALLATION FAILED"
            ;;
        "TESTS_TIMEOUT")
            echo "FAIL Python ${version}: TESTS TIMED OUT"
            ;;
        *)
            echo "FAIL Python ${version}: ${status}"
            ;;
    esac
done

# Recommendations
echo
echo "RECOMMENDATIONS"
echo "=================="

fully_verified_count=0
partial_count=0
failed_count=0
not_found_count=0
fully_verified_versions=()

for result in "${RESULTS[@]}"; do
    IFS=':' read -r version status details <<< "$result"
    case $status in
        "FULL_SUCCESS")
            ((fully_verified_count++))
            fully_verified_versions+=("$version")
            ;;
        "NOT_FOUND")
            ((not_found_count++))
            ;;
        *)
            ((failed_count++))
            ;;
    esac
done

echo "VERIFICATION RESULTS:"
printf "   Fully Verified: %s\n" "$fully_verified_count"
printf "   Failed/Issues: %s\n" "$failed_count"
printf "   Not Available: %s\n" "$not_found_count"

if [ $fully_verified_count -eq 0 ]; then
    echo
    echo "CRITICAL: No Python versions fully verified!"
    echo "   - Cannot release without verified compatibility"
    echo "   - Fix blocking issues before any release"
elif [ $failed_count -eq 0 ] && [ $fully_verified_count -ge 2 ]; then
    echo
    echo "PRODUCTION READY: All tested versions fully verified!"
    echo "   - Safe to release with confidence"
    echo "   - All versions pass: installation, tests, code quality"
    echo "   - Verified versions: ${fully_verified_versions[*]}"
elif [ $fully_verified_count -ge 2 ]; then
    echo
    echo "PARTIAL SUCCESS: ${fully_verified_count} verified, ${failed_count} with issues"
    echo "   - Can release with verified versions: ${fully_verified_versions[*]}"
    echo "   - Document known issues with other versions"
    echo "   - Consider fixing compatibility or updating requirements"
else
    echo
    echo "INSUFFICIENT VERIFICATION: Only ${fully_verified_count} versions verified"
    echo "   - Need at least 2 fully verified versions for release"
    echo "   - Fix compatibility issues or verify more versions"
fi

echo
echo "NEXT STEPS"
echo "============="

if [ $fully_verified_count -ge 2 ] && [ $failed_count -eq 0 ]; then
<<<<<<< HEAD
    echo "READY TO RELEASE:"
    echo "  1. Update README.md with verified Python versions"
    echo "  2. Update pyproject.toml requires-python based on results"
    echo "  3. Document verified versions: ${fully_verified_versions[*]}"
    echo "  4. Safe to tag and release MLX Knife 1.1.1-b2"
=======
    echo "✅ READY TO RELEASE:"
    echo "   1. Update README.md with verified Python versions"
    echo "   2. Update pyproject.toml requires-python based on results"
    echo "   3. Document verified versions: ${fully_verified_versions[*]}"
    echo "   4. Safe to tag and release (alpha.1)"
>>>>>>> ae80bbe5
    exit_code=0
else
    echo "WORK NEEDED:"
    echo "  1. Review detailed logs: test_results_*.log, mypy_*.log"
    echo "  2. Fix compatibility issues for failed versions"
    echo "  3. Re-run this script until all targeted versions pass"
    echo "  4. Update documentation to reflect actual compatibility"
    echo "  5. Consider reducing version scope if fixes are complex"
    exit_code=1
fi

echo ""
echo "Generated Files:"
echo "   - test_results_<version>.log: Detailed pytest results"  
echo "   - mypy_<version>.log: Type checking results"
echo "   - Use these logs to debug specific compatibility issues"

exit $exit_code<|MERGE_RESOLUTION|>--- conflicted
+++ resolved
@@ -42,8 +42,6 @@
     
     # Create virtual environment
     local venv_name="test_env_${version_name//./_}"
-    # Trap termination to ensure cleanup (Ctrl-C or external kill)
-    trap 'echo -e "\n⛔ Received termination signal. Cleaning up $venv_name..."; deactivate 2>/dev/null || true; pkill -P $$ 2>/dev/null || true; rm -rf "$venv_name"; echo "Exiting due to signal."; exit 1' INT TERM
     echo "🔧 Creating virtual environment: $venv_name"
     
     if [ -d "$venv_name" ]; then
@@ -76,24 +74,6 @@
                 # Run complete test suite
                 echo "🧪 Running 2.0 test suite..."
                 local test_log="test_results_${version_name//./_}.log"
-<<<<<<< HEAD
-                # Disable process guard for multi-env run to avoid cross-session signal handling
-                MLXK_TEST_DISABLE_PROCESS_GUARD=1 MLXK_TEST_DISABLE_CATCH_TERM=1 MLXK_TEST_DETACH_PGRP=0 python -m pytest tests/ -v --tb=short --timeout-method=thread > "$test_log" 2>&1
-                local pytest_rc=$?
-                local passed_count=$(grep -c "PASSED" "$test_log" 2>/dev/null)
-                local failed_count=$(grep -c "FAILED" "$test_log" 2>/dev/null)
-                passed_count=${passed_count:-0}
-                failed_count=${failed_count:-0}
-                local test_count=$((passed_count + failed_count))
-
-                # Treat stray signal exits (e.g., 143=SIGTERM, 137=SIGKILL) as success if log shows all passed
-                if [ $pytest_rc -ne 0 ] && [ "$failed_count" -eq 0 ] && [ "$passed_count" -gt 0 ] && grep -q "passed" "$test_log"; then
-                    echo -e "${YELLOW}ℹ️  PyTest exit code $pytest_rc but log shows all tests passed — accepting as success${NC}"
-                    pytest_rc=0
-                fi
-
-                if [ $pytest_rc -eq 0 ]; then
-=======
                 if python -m pytest tests_2.0/ -v --tb=short > "$test_log" 2>&1; then
                     local passed_count=$(grep -c "PASSED" "$test_log" 2>/dev/null)
                     local failed_count=$(grep -c "FAILED" "$test_log" 2>/dev/null)
@@ -101,7 +81,6 @@
                     failed_count=${failed_count:-0}
                     local test_count=$((passed_count + failed_count))
                     
->>>>>>> ae80bbe5
                     if [ "$failed_count" -eq 0 ] && [ "$passed_count" -gt 0 ]; then
                         echo -e "${GREEN}✅ Full test suite passed ($passed_count/$test_count tests)${NC}"
                         
@@ -131,9 +110,7 @@
                         RESULTS+=("${version_name}:TESTS_FAILED:${failed_count}failures")
                     fi
                 else
-                    echo -e "${RED}❌ Test suite timed out or crashed (exit=$pytest_rc)${NC}"
-                    echo "   Tail of log ($test_log):"
-                    tail -n 60 "$test_log" 2>/dev/null || true
+                    echo -e "${RED}❌ Test suite timed out or crashed${NC}"
                     RESULTS+=("${version_name}:TESTS_TIMEOUT")
                 fi
             else
@@ -153,7 +130,6 @@
     # Cleanup
     deactivate 2>/dev/null || true
     rm -rf "$venv_name"
-    trap - INT TERM
 }
 
 # Run tests for all Python versions
@@ -162,40 +138,38 @@
 done
 
 # Summary
-echo
-echo "SUMMARY"
+echo -e "\n${YELLOW}📊 SUMMARY${NC}"
 echo "==========="
 
 for result in "${RESULTS[@]}"; do
     IFS=':' read -r version status details <<< "$result"
     case $status in
         "FULL_SUCCESS")
-            echo "OK Python ${version}: FULLY VERIFIED - ${details}"
+            echo -e "${GREEN}✅ Python $version: FULLY VERIFIED ($details)${NC}"
             ;;
         "NOT_FOUND")
-            echo "WARN Python ${version}: NOT INSTALLED"
+            echo -e "${YELLOW}⚠️  Python $version: NOT INSTALLED${NC}"
             ;;
         "TESTS_FAILED")
-            echo "FAIL Python ${version}: TESTS FAILED - ${details}"
+            echo -e "${RED}❌ Python $version: TESTS FAILED ($details)${NC}"
             ;;
         "RUFF_FAILED")
-            echo "FAIL Python ${version}: CODE QUALITY FAILED"
+            echo -e "${RED}❌ Python $version: CODE QUALITY FAILED${NC}"
             ;;
         "RUFF_INSTALL_FAILED")
-            echo "FAIL Python ${version}: RUFF INSTALLATION FAILED"
+            echo -e "${RED}❌ Python $version: RUFF INSTALLATION FAILED${NC}"
             ;;
         "TESTS_TIMEOUT")
-            echo "FAIL Python ${version}: TESTS TIMED OUT"
+            echo -e "${RED}❌ Python $version: TESTS TIMED OUT${NC}"
             ;;
         *)
-            echo "FAIL Python ${version}: ${status}"
+            echo -e "${RED}❌ Python $version: $status${NC}"
             ;;
     esac
 done
 
 # Recommendations
-echo
-echo "RECOMMENDATIONS"
+echo -e "\n${YELLOW}💡 RECOMMENDATIONS${NC}"
 echo "=================="
 
 fully_verified_count=0
@@ -220,66 +194,53 @@
     esac
 done
 
-echo "VERIFICATION RESULTS:"
-printf "   Fully Verified: %s\n" "$fully_verified_count"
-printf "   Failed/Issues: %s\n" "$failed_count"
-printf "   Not Available: %s\n" "$not_found_count"
+echo -e "${YELLOW}📊 VERIFICATION RESULTS:${NC}"
+echo "   Fully Verified: $fully_verified_count"
+echo "   Failed/Issues: $failed_count" 
+echo "   Not Available: $not_found_count"
 
 if [ $fully_verified_count -eq 0 ]; then
-    echo
-    echo "CRITICAL: No Python versions fully verified!"
-    echo "   - Cannot release without verified compatibility"
-    echo "   - Fix blocking issues before any release"
+    echo -e "\n${RED}🚨 CRITICAL: No Python versions fully verified!${NC}"
+    echo "   → Cannot release without verified compatibility"
+    echo "   → Fix blocking issues before any release"
 elif [ $failed_count -eq 0 ] && [ $fully_verified_count -ge 2 ]; then
-    echo
-    echo "PRODUCTION READY: All tested versions fully verified!"
-    echo "   - Safe to release with confidence"
-    echo "   - All versions pass: installation, tests, code quality"
-    echo "   - Verified versions: ${fully_verified_versions[*]}"
+    echo -e "\n${GREEN}🎉 PRODUCTION READY: All tested versions fully verified!${NC}"
+    echo "   → Safe to release with confidence"
+    echo "   → All versions pass: installation, tests, code quality"
+    echo "   → Verified versions: ${fully_verified_versions[*]}"
 elif [ $fully_verified_count -ge 2 ]; then
-    echo
-    echo "PARTIAL SUCCESS: ${fully_verified_count} verified, ${failed_count} with issues"
-    echo "   - Can release with verified versions: ${fully_verified_versions[*]}"
-    echo "   - Document known issues with other versions"
-    echo "   - Consider fixing compatibility or updating requirements"
+    echo -e "\n${YELLOW}⚖️  PARTIAL SUCCESS: $fully_verified_count verified, $failed_count with issues${NC}"
+    echo "   → Can release with verified versions: ${fully_verified_versions[*]}"
+    echo "   → Document known issues with other versions"
+    echo "   → Consider fixing compatibility or updating requirements"
 else
-    echo
-    echo "INSUFFICIENT VERIFICATION: Only ${fully_verified_count} versions verified"
-    echo "   - Need at least 2 fully verified versions for release"
-    echo "   - Fix compatibility issues or verify more versions"
+    echo -e "\n${RED}⚠️  INSUFFICIENT VERIFICATION: Only $fully_verified_count version(s) verified${NC}"
+    echo "   → Need at least 2 fully verified versions for release"
+    echo "   → Fix compatibility issues or verify more versions"
 fi
 
-echo
-echo "NEXT STEPS"
+echo -e "\n${YELLOW}📝 NEXT STEPS${NC}"
 echo "============="
 
 if [ $fully_verified_count -ge 2 ] && [ $failed_count -eq 0 ]; then
-<<<<<<< HEAD
-    echo "READY TO RELEASE:"
-    echo "  1. Update README.md with verified Python versions"
-    echo "  2. Update pyproject.toml requires-python based on results"
-    echo "  3. Document verified versions: ${fully_verified_versions[*]}"
-    echo "  4. Safe to tag and release MLX Knife 1.1.1-b2"
-=======
     echo "✅ READY TO RELEASE:"
     echo "   1. Update README.md with verified Python versions"
     echo "   2. Update pyproject.toml requires-python based on results"
     echo "   3. Document verified versions: ${fully_verified_versions[*]}"
     echo "   4. Safe to tag and release (alpha.1)"
->>>>>>> ae80bbe5
     exit_code=0
 else
-    echo "WORK NEEDED:"
-    echo "  1. Review detailed logs: test_results_*.log, mypy_*.log"
-    echo "  2. Fix compatibility issues for failed versions"
-    echo "  3. Re-run this script until all targeted versions pass"
-    echo "  4. Update documentation to reflect actual compatibility"
-    echo "  5. Consider reducing version scope if fixes are complex"
+    echo "🔧 WORK NEEDED:"
+    echo "   1. Review detailed logs: test_results_*.log, mypy_*.log"
+    echo "   2. Fix compatibility issues for failed versions"
+    echo "   3. Re-run this script until all targeted versions pass"
+    echo "   4. Update documentation to reflect actual compatibility"
+    echo "   5. Consider reducing version scope if fixes are complex"
     exit_code=1
 fi
 
 echo ""
-echo "Generated Files:"
+echo -e "${YELLOW}📁 Generated Files:${NC}"
 echo "   - test_results_<version>.log: Detailed pytest results"  
 echo "   - mypy_<version>.log: Type checking results"
 echo "   - Use these logs to debug specific compatibility issues"
